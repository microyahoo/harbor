#!/usr/bin/python
# -*- coding: utf-8 -*-
from __future__ import print_function, unicode_literals # We require Python 2.6 or later
from string import Template
import random
import string
import os
import sys
from io import open

if sys.version_info[:3][0] == 2:
    import ConfigParser as ConfigParser
    import StringIO as StringIO

if sys.version_info[:3][0] == 3:
    import configparser as ConfigParser
    import io as StringIO

def validate(conf): 
    if len(conf.get("configuration", "secret_key")) != 16:
        raise Exception("Error: The length of secret key has to be 16 characters!")

#Read configurations
conf = StringIO.StringIO()
conf.write("[configuration]\n")
conf.write(open("harbor.cfg").read())
conf.seek(0, os.SEEK_SET)
rcp = ConfigParser.RawConfigParser()
rcp.readfp(conf)

validate(rcp)

hostname = rcp.get("configuration", "hostname")
ui_url = rcp.get("configuration", "ui_url_protocol") + "://" + hostname
email_server = rcp.get("configuration", "email_server")
email_server_port = rcp.get("configuration", "email_server_port")
email_username = rcp.get("configuration", "email_username")
email_password = rcp.get("configuration", "email_password")
email_from = rcp.get("configuration", "email_from")
email_ssl = rcp.get("configuration", "email_ssl")
harbor_admin_password = rcp.get("configuration", "harbor_admin_password")
auth_mode = rcp.get("configuration", "auth_mode")
ldap_url = rcp.get("configuration", "ldap_url")
ldap_basedn = rcp.get("configuration", "ldap_basedn")
db_password = rcp.get("configuration", "db_password")
self_registration = rcp.get("configuration", "self_registration")
use_compressed_js = rcp.get("configuration", "use_compressed_js")
customize_crt = rcp.get("configuration", "customize_crt")
crt_country = rcp.get("configuration", "crt_country")
crt_state = rcp.get("configuration", "crt_state")
crt_location = rcp.get("configuration", "crt_location")
crt_organization = rcp.get("configuration", "crt_organization")
crt_organizationalunit = rcp.get("configuration", "crt_organizationalunit")
crt_commonname = rcp.get("configuration", "crt_commonname")
crt_email = rcp.get("configuration", "crt_email")
max_job_workers = rcp.get("configuration", "max_job_workers")
token_expiration = rcp.get("configuration", "token_expiration")
verify_remote_cert = rcp.get("configuration", "verify_remote_cert")
secret_key = rcp.get("configuration", "secret_key")
########

ui_secret = ''.join(random.choice(string.ascii_letters+string.digits) for i in range(16))  

base_dir = os.path.dirname(__file__)
config_dir = os.path.join(base_dir, "config")
templates_dir = os.path.join(base_dir, "templates")

ui_config_dir = os.path.join(config_dir,"ui")
if not os.path.exists(ui_config_dir):
    os.makedirs(os.path.join(config_dir, "ui"))

db_config_dir = os.path.join(config_dir, "db")
if not os.path.exists(db_config_dir):
    os.makedirs(os.path.join(config_dir, "db"))

job_config_dir = os.path.join(config_dir, "jobservice")
if not os.path.exists(job_config_dir):
    os.makedirs(job_config_dir)

def render(src, dest, **kw):
    t = Template(open(src, 'r').read())
    with open(dest, 'w') as f:
        f.write(t.substitute(**kw))
    print("Generated configuration file: %s" % dest)

ui_conf_env = os.path.join(config_dir, "ui", "env")
ui_conf = os.path.join(config_dir, "ui", "app.conf")
registry_conf = os.path.join(config_dir, "registry", "config.yml")
db_conf_env = os.path.join(config_dir, "db", "env")
job_conf_env = os.path.join(config_dir, "jobservice", "env")

conf_files = [ ui_conf, ui_conf_env, registry_conf, db_conf_env, job_conf_env ]
def rmdir(cf):
    for f in cf:
        if os.path.exists(f):
            print("Clearing the configuration file: %s" % f)
            os.remove(f)
rmdir(conf_files)

render(os.path.join(templates_dir, "ui", "env"),
        ui_conf_env,
        hostname=hostname,
        db_password=db_password,
        ui_url=ui_url,
        auth_mode=auth_mode,
        harbor_admin_password=harbor_admin_password,
        ldap_url=ldap_url,
        ldap_basedn=ldap_basedn,
	self_registration=self_registration,
	use_compressed_js=use_compressed_js,
        ui_secret=ui_secret,
<<<<<<< HEAD
        secret_key=secret_key,
	verify_remote_cert=verify_remote_cert)
=======
	verify_remote_cert=verify_remote_cert,
	token_expiration=token_expiration)
>>>>>>> 6fe9167e

render(os.path.join(templates_dir, "ui", "app.conf"),
        ui_conf,
        email_server=email_server,
        email_server_port=email_server_port,
        email_username=email_username,
        email_password=email_password,
        email_from=email_from,
        email_ssl=email_ssl,
        ui_url=ui_url)

render(os.path.join(templates_dir, "registry", "config.yml"),
        registry_conf,
        ui_url=ui_url)

render(os.path.join(templates_dir, "db", "env"),
        db_conf_env,
        db_password=db_password)

render(os.path.join(templates_dir, "jobservice", "env"),
        job_conf_env,
        db_password=db_password,
        ui_secret=ui_secret,
        max_job_workers=max_job_workers,
        secret_key=secret_key,
        ui_url=ui_url,
        verify_remote_cert=verify_remote_cert)

def validate_crt_subj(dirty_subj):
    subj_list = [item for item in dirty_subj.strip().split("/") \
        if len(item.split("=")) == 2 and len(item.split("=")[1]) > 0]
    return "/" + "/".join(subj_list)

FNULL = open(os.devnull, 'w')

from functools import wraps
def stat_decorator(func):
    @wraps(func)
    def check_wrapper(*args, **kwargs):
        stat = func(*args, **kwargs)
        message = "Generated configuration file: %s" % kwargs['path'] \
                if stat == 0 else "Fail to generate %s" % kwargs['path']
        print(message)
        if stat != 0:
            sys.exit(1)
    return check_wrapper

@stat_decorator
def check_private_key_stat(*args, **kwargs):
    return subprocess.call(["openssl", "genrsa", "-out", kwargs['path'], "4096"],\
        stdout=FNULL, stderr=subprocess.STDOUT)

@stat_decorator
def check_certificate_stat(*args, **kwargs):
    dirty_subj = "/C={0}/ST={1}/L={2}/O={3}/OU={4}/CN={5}/emailAddress={6}"\
        .format(crt_country, crt_state, crt_location, crt_organization,\
        crt_organizationalunit, crt_commonname, crt_email)
    subj = validate_crt_subj(dirty_subj)
    return subprocess.call(["openssl", "req", "-new", "-x509", "-key",\
        private_key_pem, "-out", root_crt, "-days", "3650", "-subj", subj], \
        stdout=FNULL, stderr=subprocess.STDOUT)

def openssl_is_installed(stat):
    if stat == 0:
        return True
    else:
        print("Cannot find openssl installed in this computer\nUse default SSL certificate file")
        return False

if customize_crt == 'on':
    import subprocess
    shell_stat = subprocess.check_call(["which", "openssl"], stdout=FNULL, stderr=subprocess.STDOUT)
    if openssl_is_installed(shell_stat):
        private_key_pem = os.path.join(config_dir, "ui", "private_key.pem")
        root_crt = os.path.join(config_dir, "registry", "root.crt")
        crt_conf_files = [ private_key_pem, root_crt ]
        rmdir(crt_conf_files)

        check_private_key_stat(path=private_key_pem)
        check_certificate_stat(path=root_crt)

FNULL.close()
print("The configuration files are ready, please use docker-compose to start the service.")<|MERGE_RESOLUTION|>--- conflicted
+++ resolved
@@ -109,13 +109,9 @@
 	self_registration=self_registration,
 	use_compressed_js=use_compressed_js,
         ui_secret=ui_secret,
-<<<<<<< HEAD
         secret_key=secret_key,
-	verify_remote_cert=verify_remote_cert)
-=======
 	verify_remote_cert=verify_remote_cert,
 	token_expiration=token_expiration)
->>>>>>> 6fe9167e
 
 render(os.path.join(templates_dir, "ui", "app.conf"),
         ui_conf,
