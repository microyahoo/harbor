--- conflicted
+++ resolved
@@ -19,11 +19,7 @@
 	"net"
 
 	"os"
-<<<<<<< HEAD
-=======
-	"strings"
 	"sync"
->>>>>>> db908edf
 	"time"
 
 	"github.com/astaxie/beego/orm"
@@ -51,7 +47,6 @@
 func InitDB() {
 	orm.RegisterDriver("mysql", orm.DRMySQL)
 	orm.RegisterModel(new(models.User), new(models.Project), new(models.Role), new(models.AccessLog))
-	orm.Debug = true
 	addr := os.Getenv("MYSQL_HOST")
 	port := os.Getenv("MYSQL_PORT")
 	username := os.Getenv("MYSQL_USR")
