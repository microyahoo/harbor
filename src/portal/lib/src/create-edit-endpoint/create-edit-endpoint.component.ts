--- conflicted
+++ resolved
@@ -28,13 +28,9 @@
 import { EndpointService } from "../service/endpoint.service";
 import { ErrorHandler } from "../error-handler/index";
 import { InlineAlertComponent } from "../inline-alert/inline-alert.component";
-<<<<<<< HEAD
 import { Endpoint, Adapter } from "../service/interface";
-import { toPromise, clone, compareValue, isEmptyObject } from "../utils";
-=======
-import { Endpoint } from "../service/interface";
 import { clone, compareValue, isEmptyObject } from "../utils";
->>>>>>> 204c139d
+
 
 
 const FAKE_PASSWORD = "rjGcfuRu";
@@ -76,14 +72,14 @@
     private errorHandler: ErrorHandler,
     private translateService: TranslateService,
     private ref: ChangeDetectorRef
-  ) {}
+  ) { }
 
   ngOnInit(): void {
-    toPromise<Adapter[]>(this.endpointService.getAdapters())
-      .then(adapters => {
-        this.adapterList = adapters || [];
-      })
-      .catch((error: any) => this.errorHandler.error(error));
+    this.endpointService.getAdapters().subscribe(adapters => {
+      this.adapterList = adapters || [];
+    }, error => {
+      this.errorHandler.error(error);
+    });
   }
 
   public get isValid(): boolean {
@@ -123,7 +119,7 @@
       name: "",
       type: "Harbor",
       url: "",
-      };
+    };
   }
 
   open(): void {
@@ -287,7 +283,7 @@
     }
 
     this.onGoing = true;
-      this.endpointService.updateEndpoint(this.target.id, payload)
+    this.endpointService.updateEndpoint(this.target.id, payload)
       .subscribe(response => {
         this.translateService
           .get("DESTINATION.UPDATED_SUCCESS")
