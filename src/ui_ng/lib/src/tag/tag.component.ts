--- conflicted
+++ resolved
@@ -76,27 +76,23 @@
 
   confirmDeletion(message: ConfirmationAcknowledgement) {
     if (message &&
-        message.source === ConfirmationTargets.TAG
-        && message.state === ConfirmationState.CONFIRMED) {
-        let tag: Tag = message.data;
-        if (tag) {
-            if (tag.signature) {
-                return;
-            } else {
-<<<<<<< HEAD
-                let tagName = tag.name;
-=======
->>>>>>> 95a2a01b
-                toPromise<number>(this.tagService
-                .deleteTag(this.repoName, tag.name))
-                .then(
-                response => {
-                    this.retrieve();
-                    this.translateService.get('REPOSITORY.DELETED_TAG_SUCCESS')
-                        .subscribe(res=>this.errorHandler.info(res));
-                }).catch(error => this.errorHandler.error(error));
-            }
+      message.source === ConfirmationTargets.TAG
+      && message.state === ConfirmationState.CONFIRMED) {
+      let tag: Tag = message.data;
+      if (tag) {
+        if (tag.signature) {
+          return;
+        } else {
+          toPromise<number>(this.tagService
+          .deleteTag(this.repoName, tag.name))
+          .then(
+          response => {
+              this.retrieve();
+              this.translateService.get('REPOSITORY.DELETED_TAG_SUCCESS')
+                  .subscribe(res=>this.errorHandler.info(res));
+          }).catch(error => this.errorHandler.error(error));
         }
+      }
     }
   }
 
@@ -129,12 +125,9 @@
         .then(items => { 
           this.tags = items;
           this.loading = false;
-<<<<<<< HEAD
           if(this.tags && this.tags.length === 0) {
             this.refreshRepo.emit(true);
           }
-=======
->>>>>>> 95a2a01b
         })
         .catch(error => {
           this.errorHandler.error(error);
@@ -169,22 +162,10 @@
     }
   }
 
-<<<<<<< HEAD
-  showTagID(type: string, tag: Tag) {
-    if(tag) {
-      if(type === 'tag') {
-        this.manifestInfoTitle = 'REPOSITORY.COPY_ID';
-        this.tagID = tag.digest;
-      } else if(type === 'parent') {
-        this.manifestInfoTitle = 'REPOSITORY.COPY_PARENT_ID';
-        this.tagID = tag.digest;
-      }
-=======
   showDigestId(tag: Tag) {
     if(tag) {
       this.manifestInfoTitle = 'REPOSITORY.COPY_DIGEST_ID';
       this.digestId = tag.digest;
->>>>>>> 95a2a01b
       this.showTagManifestOpened = true;
     }
   }
