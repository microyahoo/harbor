{
    "APP_TITLE": {
        "VMW_HARBOR": "VMware Harbor",
        "HARBOR": "Harbor",
        "VIC": "vSphere Integrated Containers",
        "MGMT": "Management",
        "REG": "Registry"
    },
    "SIGN_IN": {
        "REMEMBER": "Remember me",
        "INVALID_MSG": "Invalid user name or password.",
        "FORGOT_PWD": "Forgot password",
        "HEADER_LINK": "Sign In"
    },
    "SIGN_UP": {
        "TITLE": "Sign Up"
    },
    "BUTTON": {
        "CANCEL": "CANCEL",
        "OK": "OK",
        "DELETE": "DELETE",
        "LOG_IN": "LOG IN",
        "SIGN_UP_LINK": "Sign up for an account",
        "SIGN_UP": "SIGN UP",
        "CONFIRM": "CONFIRM",
        "SEND": "SEND",
        "SAVE": "SAVE",
        "TEST_MAIL": "TEST MAIL SERVER",
        "CLOSE": "CLOSE",
        "TEST_LDAP": "TEST LDAP SERVER",
        "MORE_INFO": "More info...",
        "YES": "YES",
        "NO": "NO",
        "NEGATIVE": "NEGATIVE"
    },
    "TOOLTIP": {
        "EMAIL": "Email should be a valid email address like name@example.com.",
        "USER_NAME": "Cannot contain special characters and maximum length should be 20 characters.",
        "FULL_NAME": "Maximum length should be 20 characters.",
        "COMMENT": "Length of comment should be less than 20 characters.",
        "CURRENT_PWD": "Current password is required.",
        "PASSWORD": "Password should be at least 8 characters with at least 1 uppercase, 1 lowercase and 1 number.",
        "CONFIRM_PWD": "Passwords do not match.",
        "SIGN_IN_USERNAME": "Username is required.",
        "SIGN_IN_PWD": "Password is required.",
        "SIGN_UP_MAIL": "Email is only used for resetting your password.",
        "SIGN_UP_REAL_NAME": "First and last name",
        "ITEM_REQUIRED": "Field is required.",
        "NUMBER_REQUIRED": "Field is required and should be numbers.",
        "PORT_REQUIRED": "Field is required and should be valid port number.",
        "EMAIL_EXISTING": "Email address already exists.",
        "USER_EXISTING": "Username is already in use."
    },
    "PLACEHOLDER": {
        "CURRENT_PWD": "Enter current password",
        "NEW_PWD": "Enter new password",
        "CONFIRM_PWD": "Confirm new password",
        "USER_NAME": "Enter username",
        "MAIL": "Enter email address",
        "FULL_NAME": "Enter full name",
        "SIGN_IN_NAME": "Username",
        "SIGN_IN_PWD": "Password"
    },
    "PROFILE": {
        "TITLE": "User Profile",
        "USER_NAME": "Username",
        "EMAIL": "Email",
        "FULL_NAME": "First and last name",
        "COMMENT": "Comments",
        "PASSWORD": "Password",
        "SAVE_SUCCESS": "User profile saved successfully."
    },
    "CHANGE_PWD": {
        "TITLE": "Change Password",
        "CURRENT_PWD": "Current Password",
        "NEW_PWD": "New Password",
        "CONFIRM_PWD": "Confirm Password",
        "SAVE_SUCCESS": "User password changed successfully.",
        "PASS_TIPS": "At least 8 characters with 1 uppercase, 1 lowercase and 1 number"
    },
    "ACCOUNT_SETTINGS": {
        "PROFILE": "User Profile",
        "CHANGE_PWD": "Change Password",
        "ABOUT": "About",
        "LOGOUT": "Log Out",
        "ROOT_CERT": "Download Root Cert"
    },
    "GLOBAL_SEARCH": {
        "PLACEHOLDER": "Search Harbor...",
        "PLACEHOLDER_VIC": "Search Registry..."
    },
    "SIDE_NAV": {
        "DASHBOARD": "Dashboard",
        "PROJECTS": "Projects",
        "SYSTEM_MGMT": {
            "NAME": "Administration",
            "USER": "Users",
            "REPLICATION": "Replication",
            "CONFIG": "Configuration"
        },
        "LOGS": "Logs"
    },
    "USER": {
        "ADD_ACTION": "USER",
        "ENABLE_ADMIN_ACTION": "Set as Administrator",
        "DISABLE_ADMIN_ACTION": "Revoke Administrator",
        "DEL_ACTION": "Delete",
        "FILTER_PLACEHOLDER": "Filter users",
        "COLUMN_NAME": "Name",
        "COLUMN_ADMIN": "Administrator",
        "COLUMN_EMAIL": "Email",
        "COLUMN_REG_NAME": "Registration time",
        "IS_ADMIN": "Yes",
        "IS_NOT_ADMIN": "No",
        "ADD_USER_TITLE": "New User",
        "SAVE_SUCCESS": "New user created successfully.",
        "DELETION_TITLE": "Confirm user deletion",
        "DELETION_SUMMARY": "Do you want to delete user {{param}}?",
        "DELETE_SUCCESS": "User deleted successfully.",
        "ITEMS": "item(s)"
    },
    "PROJECT": {
        "PROJECTS": "Projects",
        "NAME": "Project Name",
        "ROLE": "Role",
<<<<<<< HEAD
        "PUBLIC_OR_PRIVATE": "Public",
        "ACCESS_LEVEL": "Access Level",
=======
        "PUBLIC_OR_PRIVATE": "Access Level",
>>>>>>> 97e214c3
        "REPO_COUNT": "Repositories Count",
        "CREATION_TIME": "Creation Time",
        "PUBLIC": "Public",
        "PRIVATE": "Private",
        "MAKE": "Make",
        "NEW_POLICY": "New Replication Rule",
        "DELETE": "Delete",
        "MY_PROJECTS": "All Projects",
        "PUBLIC_PROJECTS": "Public Projects",
        "PROJECT": "Project",
        "NEW_PROJECT": "New Project",
        "NAME_IS_REQUIRED": "Project name is required.",
        "NAME_MINIMUM_LENGTH": "Project name is too short, it should be greater than 2 characters.",
        "NAME_ALREADY_EXISTS": "Project name already exists.",
        "NAME_IS_ILLEGAL": "Project name is invalid.",
        "UNKNOWN_ERROR": "An unknown error occurred while creating the project.",
        "ITEMS": "item(s)",
        "DELETION_TITLE": "Confirm project deletion",
        "DELETION_SUMMARY": "Do you want to delete project {{param}}?",
        "FILTER_PLACEHOLDER": "Filter Projects",
        "REPLICATION_RULE": "Replication Rule",
        "CREATED_SUCCESS": "Created project successfully.",
        "DELETED_SUCCESS": "Deleted project successfully.",
        "TOGGLED_SUCCESS": "Toggled project successfully.",
        "FAILED_TO_DELETE_PROJECT": "Project contains repositories or replication rules cannot be deleted.",
        "INLINE_HELP_PUBLIC": "When a project is set to public, anyone has read permission to the repositories under this project, and the user does not need to run \"docker login\" before pulling images under this project."
    },
    "PROJECT_DETAIL": {
        "REPOSITORIES": "Repositories",
        "REPLICATION": "Replication",
        "USERS": "Members",
        "LOGS": "Logs",
        "PROJECTS": "Projects"
    },
    "MEMBER": {
        "NEW_MEMBER": "New Member",
        "MEMBER": "Member",
        "NAME": "Name",
        "ROLE": "Role",
        "SYS_ADMIN": "System Admin",
        "PROJECT_ADMIN": "Project Admin",
        "DEVELOPER": "Developer",
        "GUEST": "Guest",
        "DELETE": "Delete",
        "ITEMS": "item(s)",
        "ACTIONS": "Actions",
        "USERNAME_IS_REQUIRED": "Username is required",
        "USERNAME_DOES_NOT_EXISTS": "Username does not exist.",
        "USERNAME_ALREADY_EXISTS": "Username already exists.",
        "UNKNOWN_ERROR": "Unknown error occurred while adding member.",
        "FILTER_PLACEHOLDER": "Filter Members",
        "DELETION_TITLE": "Confirm project member deletion",
        "DELETION_SUMMARY": "Do you want to delete project member {{param}}?",
        "ADDED_SUCCESS": "Added member successfully.",
        "DELETED_SUCCESS": "Deleted member successfully.",
        "SWITCHED_SUCCESS": "Switched member role successfully."
    },
    "AUDIT_LOG": {
        "USERNAME": "Username",
        "REPOSITORY_NAME": "Repository Name",
        "TAGS": "Tags",
        "OPERATION": "Operation",
        "OPERATIONS": "Operations",
        "TIMESTAMP": "Timestamp",
        "ALL_OPERATIONS": "All Operations",
        "PULL": "Pull",
        "PUSH": "Push",
        "CREATE": "Create",
        "DELETE": "Delete",
        "OTHERS": "Others",
        "ADVANCED": "Advanced",
        "SIMPLE": "Simple",
        "ITEMS": "item(s)",
        "FILTER_PLACEHOLDER": "Filter Logs",
        "INVALID_DATE": "Invalid date."
    },
    "REPLICATION": {
        "REPLICATION_RULE": "Replication Rule",
        "NEW_REPLICATION_RULE": "New Replication Rule",
        "ENDPOINTS": "Endpoints",
        "FILTER_POLICIES_PLACEHOLDER": "Filter Rules",
        "FILTER_JOBS_PLACEHOLDER": "Filter Jobs",
        "DELETION_TITLE": "Confirm Rule Deletion",
        "DELETION_SUMMARY": "Do you want to delete rule {{param}}?",
        "FILTER_TARGETS_PLACEHOLDER": "Filter Endpoints",
        "DELETION_TITLE_TARGET": "Confirm Endpoint Deletion",
        "DELETION_SUMMARY_TARGET": "Do you want to delete the endpoint {{param}}?",
        "ADD_POLICY": "New Replication Rule",
        "EDIT_POLICY": "Edit",
        "EDIT_POLICY_TITLE": "Edit Replication Rule",
        "DELETE_POLICY": "Delete",
        "TEST_CONNECTION": "Test Connection",
        "TESTING_CONNECTION": "Testing Connection...",
        "TEST_CONNECTION_SUCCESS": "Connection tested successfully.",
        "TEST_CONNECTION_FAILURE": "Failed to ping endpoint.",
        "NAME": "Name",
        "PROJECT": "Project",
        "NAME_IS_REQUIRED": "Name is required.",
        "DESCRIPTION": "Description",
        "ENABLE": "Enable",
        "DISABLE": "Disable",
        "DESTINATION_NAME": "Endpoint Name",
        "DESTINATION_NAME_IS_REQUIRED": "Endpoint name is required.",
        "NEW_DESTINATION": "New Endpoint",
        "DESTINATION_URL": "Endpoint URL",
        "DESTINATION_URL_IS_REQUIRED": "Endpoint URL is required.",
        "DESTINATION_USERNAME": "Username",
        "DESTINATION_PASSWORD": "Password",
        "ALL_STATUS": "All Status",
        "ENABLED": "Enabled",
        "DISABLED": "Disabled",
        "LAST_START_TIME": "Last Start Time",
        "ACTIVATION": "Activation",
        "REPLICATION_JOBS": "Replication Jobs",
        "ALL": "All",
        "PENDING": "Pending",
        "RUNNING": "Running",
        "ERROR": "Error",
        "RETRYING": "Retrying",
        "STOPPED": "Stopped",
        "FINISHED": "Finished",
        "CANCELED": "Canceled",
        "SIMPLE": "Simple",
        "ADVANCED": "Advanced",
        "STATUS": "Status",
        "OPERATION": "Operation",
        "CREATION_TIME": "Start Time",
        "END_TIME": "End Time",
        "LOGS": "Logs",
        "ITEMS": "item(s)",
        "TOGGLE_ENABLE_TITLE": "Enable Rule",
        "CONFIRM_TOGGLE_ENABLE_POLICY": "After enabling the replication rule, all repositories under the project will be replicated to the destination registry. \nPlease confirm to continue.",
        "TOGGLE_DISABLE_TITLE": "Disable Rule",
        "CONFIRM_TOGGLE_DISABLE_POLICY": "After disabling the rule, all unfinished replication jobs of this rule will be stopped and canceled. \nPlease confirm to continue.",
        "CREATED_SUCCESS": "Created replication rule successfully.",
        "UPDATED_SUCCESS": "Updated replication rule successfully.",
        "DELETED_SUCCESS": "Deleted replication rule successfully.",
        "DELETED_FAILED": "Deleted replication rule failed.",
        "TOGGLED_SUCCESS": "Toggled replication rule status successfully.",
        "CANNOT_EDIT": "Replication rule cannot be changed while it is enabled.",
        "POLICY_ALREADY_EXISTS": "Replication rule already exists.",
        "FAILED_TO_DELETE_POLICY_ENABLED": "Cannot delete rule: rule has unfinished job(s) or rule is enabled.",
        "FOUND_ERROR_IN_JOBS": "Found errors in the replication job(s), please check.",
        "INVALID_DATE": "Invalid date."
    },
    "DESTINATION": {
        "NEW_ENDPOINT": "New Endpoint",
        "ENDPOINT": "Endpoint",
        "NAME": "Endpoint Name",
        "NAME_IS_REQUIRED": "Endpoint name is required.",
        "URL": "Endpoint URL",
        "URL_IS_REQUIRED": "Endpoint URL is required.",
        "USERNAME": "Username",
        "PASSWORD": "Password",
        "TEST_CONNECTION": "Test Connection",
        "TITLE_EDIT": "Edit Endpoint",
        "TITLE_ADD": "Create Endpoint",
        "DELETE": "Delete Endpoint",
        "TESTING_CONNECTION": "Testing Connection...",
        "TEST_CONNECTION_SUCCESS": "Connection tested successfully.",
        "TEST_CONNECTION_FAILURE": "Failed to ping endpoint.",
        "CONFLICT_NAME": "Endpoint name or URL already exists.",
        "INVALID_NAME": "Invalid endpoint name.",
        "FAILED_TO_GET_TARGET": "Failed to get endpoint.",
        "CREATION_TIME": "Creation Time",
        "ITEMS": "item(s)",
        "CREATED_SUCCESS": "Created endpoint successfully.",
        "UPDATED_SUCCESS": "Updated endpoint successfully.",
        "DELETED_SUCCESS": "Deleted endpoint successfully.",
        "DELETED_FAILED": "Deleted endpoint failed.",
        "CANNOT_EDIT": "Endpoint cannot be changed while the replication rule is enabled.",
        "FAILED_TO_DELETE_TARGET_IN_USED": "Failed to delete the endpoint in use."
    },
    "REPOSITORY": {
        "COPY_ID": "Copy ID",
        "COPY_PARENT_ID": "Copy Parent ID",
        "DELETE": "Delete",
        "NAME": "Name",
        "TAGS_COUNT": "Tags",
        "PULL_COUNT": "Pulls",
        "PULL_COMMAND": "Pull Command",
        "MY_REPOSITORY": "My Repository",
        "PUBLIC_REPOSITORY": "Public Repository",
        "DELETION_TITLE_REPO": "Confirm Repository Deletion",
        "DELETION_SUMMARY_REPO": "Do you want to delete repository {{param}}?",
        "DELETION_TITLE_TAG": "Confirm Tag Deletion",
        "DELETION_SUMMARY_TAG": "Do you want to delete tag {{param}}?",
        "DELETION_TITLE_TAG_DENIED": "Signed tag cannot be deleted",
        "DELETION_SUMMARY_TAG_DENIED": "The tag must be removed from the Notary before it can be deleted.\nDelete from Notary via this command:\n{{param}}",
        "FILTER_FOR_REPOSITORIES": "Filter Repositories",
        "TAG": "Tag",
        "SIGNED": "Signed",
        "AUTHOR": "Author",
        "CREATED": "Creation Time",
        "DOCKER_VERSION": "Docker Version",
        "ARCHITECTURE": "Architecture",
        "OS": "OS",
        "SHOW_DETAILS": "Show Details",
        "REPOSITORIES": "Repositories",
        "ITEMS": "item(s)",
        "POP_REPOS": "Popular Repositories",
        "DELETED_REPO_SUCCESS": "Deleted repository successfully.",
        "DELETED_TAG_SUCCESS": "Deleted tag successfully.",
        "COPY": "Copy"
    },
    "ALERT": {
        "FORM_CHANGE_CONFIRMATION": "Some changes are not saved yet. Do you want to cancel?"
    },
    "RESET_PWD": {
        "TITLE": "Reset Password",
        "CAPTION": "Enter your email to reset your password",
        "EMAIL": "Email",
        "SUCCESS": "Mail with password resetting link is successfully sent. You can close this dialog and check your mailbox.",
        "CAPTION2": "Enter your new password",
        "RESET_OK": "Password has been successfully reset. Click OK to login with new password."
    },
    "RECENT_LOG": {
        "SUB_TITLE": "Show",
        "SUB_TITLE_SUFIX": "logs"
    },
    "CONFIG": {
        "TITLE": "Configuration",
        "AUTH": "Authentication",
        "REPLICATION": "Replication",
        "EMAIL": "Email",
        "SYSTEM": "System Settings",
        "CONFIRM_TITLE": "Confirm to cancel",
        "CONFIRM_SUMMARY": "Some changes have not been saved. Do you want to discard them?",
        "SAVE_SUCCESS": "Configuration has been successfully saved.",
        "MAIL_SERVER": "Email Server",
        "MAIL_SERVER_PORT": "Email Server Port",
        "MAIL_USERNAME": "Email Username",
        "MAIL_PASSWORD": "Email Password",
        "MAIL_FROM": "Email From",
        "MAIL_SSL": "Email SSL",
        "SSL_TOOLTIP": "Enable SSL for email server connection",
        "VERIFY_REMOTE_CERT": "Verify Remote Cert",
        "TOKEN_EXPIRATION": "Token Expiration (Minutes)",
        "AUTH_MODE": "Auth Mode",
        "PRO_CREATION_RESTRICTION": "Project Creation",
        "SELF_REGISTRATION": "Allow Self-Registration",
        "AUTH_MODE_DB": "Database",
        "AUTH_MODE_LDAP": "LDAP",
        "SCOPE_BASE": "Base",
        "SCOPE_ONE_LEVEL": "OneLevel",
        "SCOPE_SUBTREE": "Subtree",
        "PRO_CREATION_EVERYONE": "Everyone",
        "PRO_CREATION_ADMIN": "Admin Only",
        "TOOLTIP": {
            "SELF_REGISTRATION": "Enable sign up.",
            "VERIFY_REMOTE_CERT": "Determine whether the image replication should verify the certificate of a remote Harbor registry. Uncheck this box when the remote registry uses a self-signed or untrusted certificate.",
            "AUTH_MODE": "By default the authentication mode is database, i.e. the credentials are stored in a local database. Set it to LDAP if you want to verify a user's credential against an LDAP server.",
            "LDAP_SEARCH_DN": "A user's DN who has the permission to search the LDAP/AD server. If your LDAP/AD server does not support anonymous search, you should configure this DN and ldap_search_pwd.",
            "LDAP_BASE_DN": "The base DN from which to look up a user in LDAP/AD.",
            "LDAP_UID": "The attribute used in a search to match a user. It could be uid, cn, email, sAMAccountName or other attributes depending on your LDAP/AD.",
            "LDAP_SCOPE": "The scope to search for users",
            "TOKEN_EXPIRATION": "The expiration time (in minutes) of a token created by the token service. Default is 30 minutes.",
            "PRO_CREATION_RESTRICTION": "The flag to define what users have permission to create projects. By default, everyone can create a project. Set to 'Admin Only' so that only an administrator can create a project."
        },
        "LDAP": {
            "URL": "LDAP URL",
            "SEARCH_DN": "LDAP Search DN",
            "SEARCH_PWD": "LDAP Search Password",
            "BASE_DN": "LDAP Base DN",
            "FILTER": "LDAP Filter",
            "UID": "LDAP UID",
            "SCOPE": "LDAP Scope"
        },
        "TEST_MAIL_SUCCESS": "Connection to mail server is verified.",
        "TEST_LDAP_SUCCESS": "Connection to LDAP server is verified.",
        "TEST_MAIL_FAILED": "Failed to verify mail server with error: {{param}}.",
        "TEST_LDAP_FAILED": "Failed to verify LDAP server with error: {{param}}.",
        "LEAVING_CONFIRMATION_TITLE": "Confirm to leave",
        "LEAVING_CONFIRMATION_SUMMARY": "Changes have not been saved yet. Do you want to leave current page?"
    },
    "PAGE_NOT_FOUND": {
        "MAIN_TITLE": "Page not found",
        "SUB_TITLE": "Redirecting to main page in",
        "UNIT": "seconds..."
    },
    "ABOUT": {
        "VERSION": "Version",
        "BUILD": "Build",
        "COPYRIGHT": "Copyright 1998-2017 VMware, Inc. All rights reserved. This product is protected by U.S. and international property laws. VMware products are covered by one or more patents listed at",
        "COPYRIGHT_SUFIX": ".",
        "TRADEMARK": "VMware is a registered trademark or trademark of VMware, Inc. in the United States and other jurisdictions. All other marks and names mentioned herein may be trademark of their respective companies.",
        "END_USER_LICENSE": "End User License Agreement",
        "OPEN_SOURCE_LICENSE": "Open Source/Third Party License"
    },
    "START_PAGE": {
        "GETTING_START": "",
        "GETTING_START_TITLE": "Getting Started"
    },
    "TOP_REPO": "Popular Repositories",
    "STATISTICS": {
        "TITLE": "STATISTICS",
        "PRO_ITEM": "PROJECTS",
        "REPO_ITEM": "REPOSITORIES",
        "INDEX_MY": "MY",
        "INDEX_MY_PROJECTS": "MY PROJECTS",
        "INDEX_MY_REPOSITORIES": "MY REPOSITORIES",
        "INDEX_PUB": "PUBLIC",
        "INDEX_TOTAL": "TOTAL",
        "STORAGE": "STORAGE",
        "LIMIT": "Limit"
    },
    "SEARCH": {
        "IN_PROGRESS": "Search...",
        "BACK": "Back"
    },
    "UNKNOWN_ERROR": "Unknown errors have occurred. Please try again later.",
    "UNAUTHORIZED_ERROR": "Your session is invalid or has expired. You need to sign in to continue your action.",
    "FORBIDDEN_ERROR": "You do not have the proper privileges to perform the action.",
    "GENERAL_ERROR": "Errors have occurred when performing service call: {{param}}.",
    "BAD_REQUEST_ERROR": "We are unable to perform your action because of a bad request.",
    "NOT_FOUND_ERROR": "Your request cannot be completed because the object does not exist.",
    "CONFLICT_ERROR": "We are unable to perform your action because your submission has conflicts.",
    "PRECONDITION_FAILED": "We are unable to perform your action because of a precondition failure.",
    "SERVER_ERROR": "We are unable to perform your action because internal server errors have occurred.",
    "INCONRRECT_OLD_PWD": "The old password is incorrect.",
    "UNKNOWN": "n/a"
}<|MERGE_RESOLUTION|>--- conflicted
+++ resolved
@@ -123,12 +123,7 @@
         "PROJECTS": "Projects",
         "NAME": "Project Name",
         "ROLE": "Role",
-<<<<<<< HEAD
-        "PUBLIC_OR_PRIVATE": "Public",
-        "ACCESS_LEVEL": "Access Level",
-=======
         "PUBLIC_OR_PRIVATE": "Access Level",
->>>>>>> 97e214c3
         "REPO_COUNT": "Repositories Count",
         "CREATION_TIME": "Creation Time",
         "PUBLIC": "Public",
