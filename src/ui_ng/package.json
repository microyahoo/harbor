--- conflicted
+++ resolved
@@ -49,11 +49,7 @@
         "bootstrap": "4.0.0-alpha.5",
         "codelyzer": "~2.0.0-beta.4",
         "enhanced-resolve": "^3.0.0",
-<<<<<<< HEAD
-        "harbor-ui": "0.7.19-test-8",
-=======
-        "harbor-ui": "0.7.19-test-7",
->>>>>>> 6d800cab
+        "harbor-ui": "0.7.19-test-9",
         "jasmine-core": "2.4.1",
         "jasmine-spec-reporter": "2.5.0",
         "karma": "~1.7.0",
