--- conflicted
+++ resolved
@@ -30,11 +30,7 @@
         "clarity-icons": "^0.10.27",
         "clarity-ui": "^0.10.27",
         "core-js": "^2.4.1",
-<<<<<<< HEAD
-        "harbor-ui": "0.7.9",
-=======
         "harbor-ui": "0.7.10",
->>>>>>> a8737116
         "intl": "^1.2.5",
         "mutationobserver-shim": "^0.3.2",
         "ngx-cookie": "^1.0.0",
